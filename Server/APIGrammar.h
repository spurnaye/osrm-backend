--- conflicted
+++ resolved
@@ -39,13 +39,8 @@
 {
     explicit APIGrammar(HandlerT * h) : APIGrammar::base_type(api_call), handler(h)
     {
-<<<<<<< HEAD
         api_call = qi::lit('/') >> string[boost::bind(&HandlerT::setService, handler, ::_1)] >> *(query) >> -(uturns);
-        query    = ('?') >> (+(zoom | output | jsonp | checksum | location | hint | u | cmp | language | instruction | geometry | alt_route | old_API));
-=======
-        api_call = qi::lit('/') >> string[boost::bind(&HandlerT::setService, handler, ::_1)] >> *(query);
-        query    = ('?') >> (+(zoom | output | jsonp | checksum | location | hint | cmp | language | instruction | geometry | alt_route | old_API | num_results) ) ;
->>>>>>> bc9dcba4
+        query    = ('?') >> (+(zoom | output | jsonp | checksum | location | hint | u | cmp | language | instruction | geometry | alt_route | old_API | num_results) ) ;
 
         zoom        = (-qi::lit('&')) >> qi::lit('z')            >> '=' >> qi::short_[boost::bind(&HandlerT::setZoomLevel, handler, ::_1)];
         output      = (-qi::lit('&')) >> qi::lit("output")       >> '=' >> string[boost::bind(&HandlerT::setOutputFormat, handler, ::_1)];
@@ -71,11 +66,7 @@
     qi::rule<Iterator> api_call, query;
     qi::rule<Iterator, std::string()> service, zoom, output, string, jsonp, checksum, location, hint,
                                       stringwithDot, stringwithPercent, language, instruction, geometry,
-<<<<<<< HEAD
-                                      cmp, alt_route, u, uturns, old_API ;
-=======
-                                      cmp, alt_route, old_API, num_results;
->>>>>>> bc9dcba4
+                                      cmp, alt_route, u, uturns, old_API, num_results;
 
     HandlerT * handler;
 };
